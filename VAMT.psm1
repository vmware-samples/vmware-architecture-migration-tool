--- conflicted
+++ resolved
@@ -42,13 +42,8 @@
             } else {
                 $cred = $Credential
             }
-<<<<<<< HEAD
             Write-Log -severityLevel Info -logMessage "Logging in to vCenter $vCenter with User: $($cred.UserName)"
             $connection = Connect-VIServer $vCenter -Credential $cred -NotDefault -ErrorAction Stop
-=======
-            Write-Log -severityLevel Info -logMessage "Logging in to vCenter '$vCenter' with User: $($cred.UserName)"
-            $connection = Connect-VIServer $vCenter -Credential $cred -ErrorAction Stop
->>>>>>> e66aa240
             #extend the vIConnection to contain the credential used to connect it. This can be used later rather than retrieving the credential again if the session needs to be recreated (i.e. in a job)
             $connection | Add-Member NoteProperty -Name Credential -Value $cred -Force
             $connections += $connection
